#!/bin/sh

# mvn -Dscala.version=2.8.0 clean package $*
<<<<<<< HEAD
mvn -Dscala.version=2.8.1 clean package $*
# mvn -Dscala.version=2.9.0-SNAPSHOT clean package
# mvn -Dscala.version=2.10.0-SNAPSHOT clean package
=======
# mvn -Dscala.version=2.8.1 clean package $*
#mvn -Dscala.version=2.9.0 clean package
mvn -Dscala.version=2.10.0-SNAPSHOT clean package
>>>>>>> 3c33c8be
<|MERGE_RESOLUTION|>--- conflicted
+++ resolved
@@ -1,12 +1,6 @@
 #!/bin/sh
 
 # mvn -Dscala.version=2.8.0 clean package $*
-<<<<<<< HEAD
 mvn -Dscala.version=2.8.1 clean package $*
-# mvn -Dscala.version=2.9.0-SNAPSHOT clean package
-# mvn -Dscala.version=2.10.0-SNAPSHOT clean package
-=======
-# mvn -Dscala.version=2.8.1 clean package $*
-#mvn -Dscala.version=2.9.0 clean package
-mvn -Dscala.version=2.10.0-SNAPSHOT clean package
->>>>>>> 3c33c8be
+# mvn -Dscala.version=2.9.0 clean package
+# mvn -Dscala.version=2.10.0-SNAPSHOT clean package