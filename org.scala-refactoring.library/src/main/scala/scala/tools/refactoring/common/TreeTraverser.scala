/*
 * Copyright 2005-2010 LAMP/EPFL
 */

package scala.tools.refactoring
package common

import tools.nsc.io.AbstractFile
import collection.mutable.ListBuffer
import tools.nsc.Global
import tools.nsc.util.RangePosition

trait TreeTraverser {
  
  this: CompilerAccess with common.PimpedTrees =>
  
  import global._
  
  /**
   *  A traverser that also traverses a TypeTree's original type.
   */
  trait Traverser extends global.Traverser {
    override def traverse(t: Tree) = t match {
      case t: TypeTree if t.original != null => 
        traverse(t.original)
      case t => 
        super.traverse(t)
     }
  }
  
  /**
   *  A traverser that creates fake trees for various
   *  type trees so they can be treated as if they were
   *  regular trees.
   */
  trait TraverserWithFakedTrees extends global.Traverser {
    
    def fakeSelectTreeFromType(tpe: Type, sym: Symbol, pos: Position) = {
      // we fake our own Select(Ident(..), ..) tree from the type
      // so we can handle them just like any other select call
    
      val stringRep = tpe.trimPrefix(tpe.toString)
            
      val select = stringRep.split("\\.").toList match {
        case x :: xs =>
          xs.foldLeft(Ident(x): Tree) {
            case (inner, outer) => Select(inner, outer)
          }
        case Nil => EmptyTree
      }
      select.setType(tpe).setSymbol(sym).setPos(pos)          
    }

    def fakeSelectTree(tpe: Type, sym: Symbol, tree: Tree): Tree = {

      val flattenedExistingTrees = tree.filter(_ => true) map {
        case t: Ident =>  (t.name.toString, t.pos)
        case t: Select => (t.name.toString, t.pos)
        case _ => return tree
      }

      val treesFromType = {
        val tpeWithoutPrefix = tpe.trimPrefix(tpe.toString).split("\\.") match {
          case tpes if tpe.isInstanceOf[SingletonType] => tpes.init // drop the `.type`
          case tpes => tpes
        }
        tpeWithoutPrefix.toList.reverse zip Stream.continually(NoPosition)
      }

      val fullPathOfAllTrees = (flattenedExistingTrees ++ treesFromType.drop(flattenedExistingTrees.size)).reverse

      def symbolAncestors(s: Symbol): Stream[Symbol] = if(s == NoSymbol) Stream.continually(NoSymbol) else Stream.cons(s, symbolAncestors(s.owner))
      
      val select = fullPathOfAllTrees zip symbolAncestors(sym).take(fullPathOfAllTrees.length).reverse.toList match {
        case ((x: String, pos: Position), sym: Symbol) :: xs =>
          val i = Ident(x).setPos(pos).setSymbol(sym)
          xs.foldLeft(i: Tree) {
            case (inner: Ident, ((outer, pos), sym)) if outer == "this" => 
              new This(inner.name.toTypeName).setPos(pos).setSymbol(sym)
            case (inner: Ident, ((outer, pos), sym)) if outer == "package" => 
              inner
            case (inner, ((outer, pos), sym)) => 
              Select(inner, outer).setPos(pos).setSymbol(sym)
          }
        case Nil => EmptyTree
      }
      
      select.setType(tpe)
      
      select
    }
    
    def handleAnnotations(as: List[AnnotationInfo]) {
      as foreach { annotation =>
<<<<<<< HEAD

=======
        
>>>>>>> 2124a86c
        annotation.atp match {
          case tpe @ TypeRef(_, sym, _) if annotation.pos != NoPosition =>
            val tree = fakeSelectTreeFromType(tpe, sym, annotation.pos)
            traverse(tree)
          case _ =>
        }
<<<<<<< HEAD

=======
        
>>>>>>> 2124a86c
        // Annotations with parameters defined in Java need this:
        annotation.assocs.unzip._2 collect {
          case LiteralAnnotArg(Constant(value)) => value
        } foreach {
          case tpe @ TypeRef(_, sym, _) =>
            /* The `annotation.pos` is wrong, we should instead extract
             * the correct positions from the source code. */
            fakeSelectTreeFromType(tpe, sym, annotation.pos) match {
              case t: Select => traverse(t)
              case _ => ()
            }
          case _ => ()
        }

        annotation.args foreach traverse
      }
    }
    
    def handleAppliedTypeTree(tree: AppliedTypeTree, tpe: TypeRef): Unit = (tree, tpe) match {
      case (tree @ AppliedTypeTree(tpt, treeArgs), tpe @ TypeRef(_, sym, tpeArgs)) =>   

        val t = fakeSelectTree(sym.tpe, sym, tpt)
        traverse(t)
        
        tpeArgs zip treeArgs foreach {
          case (tpe: TypeRef, tree: AppliedTypeTree) =>
            handleAppliedTypeTree(tree, tpe)
          case (TypeRef(_, sym, _), tree) =>
            fakeSelectTree(sym.tpe, sym, tree) foreach traverse
        }
    }
    
    override def traverse(t: Tree) = {
      
      Option(t.symbol) filter (_.pos.isRange) foreach (s => handleAnnotations(s.annotations))
      
      t match {
        // The standard traverser does not traverse a TypeTree's original:
        case t: TypeTree if t.original != null =>
                
          def handleCompoundTypeTree(parents: List[Tree], parentTypes: List[Type]) = {
            parents zip parentTypes foreach {
              
              case (i @ Ident(name), tpe @ TypeRef(_, sym, _)) if i.tpe == null =>
                fakeSelectTree(tpe, sym, i) foreach traverse
                
              case (tree, _) => traverse(tree)
            }
          }
  
          (t.tpe, t.original) match {
            // in a self type annotation, the first tree is the trait itself, so we skip that one
            
            // self type annotation with a single type
            case (RefinedType(_ :: tpe :: Nil, _), tree: Ident) =>
              handleCompoundTypeTree(List(tree), List(tpe))
              
            // self type annotation with a compound type
            case (RefinedType(_ :: RefinedType(parentTypes, _) :: Nil, _), CompoundTypeTree(Template(parents, self, body))) =>
              handleCompoundTypeTree(parents, parentTypes)

            // handle regular compound type trees
            case (RefinedType(parentTypes, _), CompoundTypeTree(Template(parents, self, body))) =>
              handleCompoundTypeTree(parents, parentTypes)
              
            case (tpe, SingletonTypeTree(tree)) if tpe != null => 
              tpe.widen match {
                case tpe @ TypeRef(_, sym, _) =>
                  fakeSelectTree(tpe, sym, tree) foreach traverse
                case _ =>
                  traverse(t.original) 
              }
              
            case (tpe: TypeRef, tpt: AppliedTypeTree) if tpe != null => 
              handleAppliedTypeTree(tpt, tpe)
              traverse(tpt)
              
            case (AnnotatedType(annotations, underlying, selfsym), _) =>
              handleAnnotations(annotations)
              traverse(t.original)
              
            case (ExistentialType(quantified, TypeRef(_, sym, _)), ExistentialTypeTree(AppliedTypeTree(tpt, _), _)) =>
              fakeSelectTree(sym.tpe, sym, tpt) foreach traverse
              
            case (tpe: TypeRef, ident: Ident) 
                if tpe.sym.pos == NoPosition || (tpe.sym.pos != NoPosition && tpe.sym.pos.source != t.pos.source) => 
              fakeSelectTreeFromType(tpe, tpe.sym, ident.pos) foreach traverse
              
            case _ =>
              traverse(t.original)
          }
        case t => 
          super.traverse(t)
      }
    }
  }
  
  class FilterTreeTraverser(p: Tree => Boolean) extends global.FilterTreeTraverser(p) with Traverser

  def filterTree(t: Tree, traverser: global.FilterTreeTraverser) = {
    traverser.traverse(t)
    traverser.hits.toList
  }

  class TreeWithSymbolTraverser(f: (Symbol, Tree) => Unit) extends Traverser {
        
    override def traverse(t: Tree) = {
      
      t match {
        
        /* For comprehensions are tricky, especially when combined with a filter:
         * The following code:
         * 
         *   for (foo <- List("santa", "claus") if foo.startsWith("s")) yield foo
         * 
         * is converted to
         * 
         *   List("santa", "claus").withFilter(foo => foo.startsWith("s")).map(foo => foo)
         * 
         * so we have several foo ValDefs/RefTrees that need to be related with
         * each other.
         */   
        case Apply(generator, (Function(arg :: _, body)) :: Nil) 
          if arg.pos.startOrPoint < generator.pos.startOrPoint &&
             between(arg, generator).contains("<-") =>
          
          val referencesToVal = {
            val fromBody = body collect {
              case t: RefTree if t.name == arg.name => t
            }
            val fromGenerator = generator collect {
              case Apply(Select(_, nme.withFilter), (Function((v: ValDef) :: _, body)) :: Nil) 
                if !v.pos.isRange && v.name == arg.name => 
                  body collect {
                    case t: RefTree if t.symbol == v.symbol => t
                  }
            } flatten
            
            fromBody ++ fromGenerator
          }
          
          val valDefs = arg :: {
            generator collect {
              case Apply(Select(_, nme.withFilter), (Function((v: ValDef) :: _, _)) :: Nil) 
                if !v.pos.isRange && v.name == arg.name =>
                  v
            }
          }
          
          referencesToVal foreach { ref =>
            valDefs foreach { valDef =>
              f(valDef.symbol, ref)
              f(ref.symbol, valDef)
            }
          }
               
        case t: TypeTree if t.original != null =>
    
          (t.original, t.tpe) match {
            case (att @ AppliedTypeTree(_, args1), tref @ TypeRef(_, _, args2)) =>
              args1 zip args2 foreach {
<<<<<<< HEAD
                case (i: RefTree, tpe: TypeRef) =>
=======
                case (i: RefTree, tpe: TypeRef) => 
>>>>>>> 2124a86c
                  f(tpe.sym, i)
                case _ => ()
              }
            case (ExistentialTypeTree(AppliedTypeTree(tpt, _), _), ExistentialType(_, underlying: TypeRef)) =>
              f(underlying.sym, tpt)
            case _ => ()
          }
            
        case t: ClassDef if t.symbol != NoSymbol => 
          
          /* Class parameters passed to super constructors:
           * 
           *  class Sub(a: String) extends Base(a) 
           * 
           * are actually represented like this:
           * 
           *  class Sub extends Base {
           *    <paramaccessor> private[this] val a: String = _
           *    def this(a: String) = {
           *      Sub.super.this(a)
           *    }
           *  }
           *   
           * So we need to manually create the link between the
           * paramaccessor and the argument to super: 
           * */
          
          val superConstrArgs = t.impl.superConstructorParameters
          
          superConstrArgs foreach { superArg =>

            val constrParamAccessors = t.symbol.constrParamAccessors
            
            superArg filter {
              case i: Ident => true
              case _ => false
            } foreach { superArg =>

              constrParamAccessors.find { param =>
                // trim because the name might have a trailing ' ' when it's a val or var
                val n1 = param.name.toString.trim
                val n2 = superArg.symbol.name.toString
                n1 == n2
              } foreach { sym =>
                f(sym, superArg)
              }

              val constructorParameters = t.impl.constructorParameters
              
              constructorParameters.find(_.name == superArg.symbol.name) foreach { t =>
                // we also add a reference from the super argument's symbol to the 
                // constructor parameter accessor
                f(superArg.symbol, t)
              }
              
            }
          }
          
          f(t.symbol, t)
        case t: DefTree if t.symbol != NoSymbol =>
          f(t.symbol, t)
        case t: RefTree =>
          f(t.symbol, t)
        case t: TypeTree =>
          
          def handleType(typ: Type): Unit = typ match {
            case RefinedType(parents, _) =>
              parents foreach handleType
            case TypeRef(_, sym, _) =>
              f(sym, t)
            case _ => ()
          }
          
          handleType(t.tpe)
          
        case t @ Import(expr, selectors) if expr.tpe != null =>

          t.Selectors() foreach { selector =>
            findSymbolForImportSelector(expr, selector.name.name) foreach { sym =>
              f(sym, selector)
            }
          }
               
        /*
         * classOf[some.Type] is represented by a Literal
         * */  
        case t @ Literal(Constant(value)) =>
          
          value match {
            case TypeRef(_, sym, _) =>
              f(sym, t)
            case _ => ()
          }
          
        case t: This if t.pos.isRange =>
          f(t.symbol, t)

        case t: This if t.pos.isRange =>
          f(t.symbol, t)

        case _ => ()  
      }
        
      super.traverse(t)
    }
    
    private def between(t1: Tree, t2: Tree) = {
      if(t1.pos.isRange && t2.pos.isRange)
        t1.pos.source.content.slice(t1.pos.end, t2.pos.start) mkString
      else ""
    }
  }
}<|MERGE_RESOLUTION|>--- conflicted
+++ resolved
@@ -92,22 +92,14 @@
     
     def handleAnnotations(as: List[AnnotationInfo]) {
       as foreach { annotation =>
-<<<<<<< HEAD
-
-=======
-        
->>>>>>> 2124a86c
+
         annotation.atp match {
           case tpe @ TypeRef(_, sym, _) if annotation.pos != NoPosition =>
             val tree = fakeSelectTreeFromType(tpe, sym, annotation.pos)
             traverse(tree)
           case _ =>
         }
-<<<<<<< HEAD
-
-=======
-        
->>>>>>> 2124a86c
+
         // Annotations with parameters defined in Java need this:
         annotation.assocs.unzip._2 collect {
           case LiteralAnnotArg(Constant(value)) => value
@@ -269,11 +261,7 @@
           (t.original, t.tpe) match {
             case (att @ AppliedTypeTree(_, args1), tref @ TypeRef(_, _, args2)) =>
               args1 zip args2 foreach {
-<<<<<<< HEAD
                 case (i: RefTree, tpe: TypeRef) =>
-=======
-                case (i: RefTree, tpe: TypeRef) => 
->>>>>>> 2124a86c
                   f(tpe.sym, i)
                 case _ => ()
               }
