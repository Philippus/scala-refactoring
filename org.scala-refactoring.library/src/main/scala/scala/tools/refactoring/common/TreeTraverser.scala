/*
 * Copyright 2005-2010 LAMP/EPFL
 */

package scala.tools.refactoring
package common

import tools.nsc.io.AbstractFile
import collection.mutable.ListBuffer
import tools.nsc.Global
import tools.nsc.util.RangePosition

trait TreeTraverser {
  
  this: CompilerAccess with common.PimpedTrees =>
  
  import global._
  
  /**
   *  A traverser that also traverses a TypeTree's original type.
   */
  trait Traverser extends global.Traverser {
    override def traverse(t: Tree) = t match {
      case t: TypeTree if t.original != null => 
        traverse(t.original)
      case t => 
        super.traverse(t)
     }
  }
  
  /**
   *  A traverser that creates fake trees for various
   *  type trees so they can be treated as if they were
   *  regular trees.
   */
  trait TraverserWithFakedTrees extends global.Traverser {
    
    def fakeSelectTreeFromType(tpe: Type, sym: Symbol, pos: Position) = {
      // we fake our own Select(Ident(..), ..) tree from the type
      // so we can handle them just like any other select call
    
      val stringRep = tpe.trimPrefix(tpe.toString)
            
      val select = stringRep.split("\\.").toList match {
        case x :: xs =>
          xs.foldLeft(Ident(x): Tree) {
            case (inner, outer) => Select(inner, outer)
          }
        case Nil => EmptyTree
      }
      select.setType(tpe).setSymbol(sym).setPos(pos)          
    }

    def fakeSelectTree(tpe: Type, sym: Symbol, tree: Tree): Tree = {

      val flattenedExistingTrees = tree.filter(_ => true) map {
        case t: Ident =>  (t.name.toString, t.pos)
        case t: Select => (t.name.toString, t.pos)
        case _ => return tree
      }

      val treesFromType = {
        val tpeWithoutPrefix = tpe.trimPrefix(tpe.toString).split("\\.") match {
          case tpes if tpe.isInstanceOf[SingletonType] => tpes.init // drop the `.type`
          case tpes => tpes
        }
        tpeWithoutPrefix.toList.reverse zip Stream.continually(NoPosition)
      }

      val fullPathOfAllTrees = (flattenedExistingTrees ++ treesFromType.drop(flattenedExistingTrees.size)).reverse

      def symbolAncestors(s: Symbol): Stream[Symbol] = if(s == NoSymbol) Stream.continually(NoSymbol) else Stream.cons(s, symbolAncestors(s.owner))
      
      val select = fullPathOfAllTrees zip symbolAncestors(sym).take(fullPathOfAllTrees.length).reverse.toList match {
        case ((x: String, pos: Position), sym: Symbol) :: xs =>
          val i = Ident(x).setPos(pos).setSymbol(sym)
          xs.foldLeft(i: Tree) {
            case (inner: Ident, ((outer, pos), sym)) if outer == "this" => 
              new This(inner.name.toTypeName).setPos(pos).setSymbol(sym)
            case (inner: Ident, ((outer, pos), sym)) if outer == "package" => 
              inner
            case (inner, ((outer, pos), sym)) => 
              Select(inner, outer).setPos(pos).setSymbol(sym)
          }
        case Nil => EmptyTree
      }
      
      select.setType(tpe)
      
      select
    }
    
    def handleAnnotations(as: List[AnnotationInfo]) {
<<<<<<< HEAD
      as foreach { annotation =>
        
        annotation.atp match {
          case tpe @ TypeRef(_, sym, _) if annotation.pos != NoPosition =>
            val tree = fakeSelectTreeFromType(tpe, sym, annotation.pos)
            traverse(tree)
          case _ =>
        }
        
        // Annotations with parameters defined in Java need this:
        annotation.assocs.unzip._2 collect {
          case LiteralAnnotArg(Constant(value)) => value
        } foreach {
          case tpe @ TypeRef(_, sym, _) =>
            /* The `annotation.pos` is wrong, we should instead extract
             * the correct positions from the source code. */
            fakeSelectTreeFromType(tpe, sym, annotation.pos) match {
              case t: Select => traverse(t)
=======
      
      if(isScalaVersion("2.9")) {
        as foreach { 
          case annotation =>
    
            annotation.atp match {
              case tpe @ TypeRef(_, sym, _) if annotation.pos != NoPosition =>
                val tree = fakeSelectTreeFromType(tpe, sym, annotation.pos)
                traverse(tree)
              case _ =>
            }
    
            // Annotations with parameters defined in Java need this:
            annotation.assocs.unzip._2 collect {
              case LiteralAnnotArg(Constant(value)) => value
            } foreach {
              case tpe @ TypeRef(_, sym, _) =>
                /* The `annotation.pos` is wrong, we should instead extract
                 * the correct positions from the source code. */
                fakeSelectTreeFromType(tpe, sym, annotation.pos) match {
                  case t: Select => traverse(t)
                  case _ => ()
                }
>>>>>>> d41f27ed
              case _ => ()
            }
    
            annotation.args foreach traverse
        }
      } else {
        
        type FutureAnnotationInfo = AnnotationInfo {
          // Starting from Scala 2.10, we can access the original tree
          def original: Tree
        }
        
        as foreach { 
          case annotation: FutureAnnotationInfo => traverse(annotation.original)
        }
<<<<<<< HEAD
        
        annotation.args foreach traverse
=======
>>>>>>> d41f27ed
      }
    }
    
    def handleAppliedTypeTree(tree: AppliedTypeTree, tpe: TypeRef): Unit = (tree, tpe) match {
      case (tree @ AppliedTypeTree(tpt, treeArgs), tpe @ TypeRef(_, sym, tpeArgs)) =>   

        val t = fakeSelectTree(sym.tpe, sym, tpt)
        traverse(t)
        
        tpeArgs zip treeArgs foreach {
          case (tpe: TypeRef, tree: AppliedTypeTree) =>
            handleAppliedTypeTree(tree, tpe)
          case (TypeRef(_, sym, _), tree) =>
            fakeSelectTree(sym.tpe, sym, tree) foreach traverse
          case (tpe, tree) =>
            // TODO ?
        }
    }
    
    override def traverse(t: Tree) = {
      
      Option(t.symbol) filter (_.pos.isRange) foreach (s => handleAnnotations(s.annotations))
      
      t match {
        // The standard traverser does not traverse a TypeTree's original:
        case t: TypeTree if t.original != null =>
                
          def handleCompoundTypeTree(parents: List[Tree], parentTypes: List[Type]) = {
            parents zip parentTypes foreach {
              
              case (i @ Ident(name), tpe @ TypeRef(_, sym, _)) if i.tpe == null =>
                fakeSelectTree(tpe, sym, i) foreach traverse
                
              case (tree, _) => traverse(tree)
            }
          }
  
          (t.tpe, t.original) match {
            // in a self type annotation, the first tree is the trait itself, so we skip that one
            
            // self type annotation with a single type
            case (RefinedType(_ :: tpe :: Nil, _), tree: Ident) =>
              handleCompoundTypeTree(List(tree), List(tpe))
              
            // self type annotation with a compound type
            case (RefinedType(_ :: RefinedType(parentTypes, _) :: Nil, _), CompoundTypeTree(Template(parents, self, body))) =>
              handleCompoundTypeTree(parents, parentTypes)

            // handle regular compound type trees
            case (RefinedType(parentTypes, _), CompoundTypeTree(Template(parents, self, body))) =>
              handleCompoundTypeTree(parents, parentTypes)
              
            case (tpe, SingletonTypeTree(tree)) if tpe != null => 
              tpe.widen match {
                case tpe @ TypeRef(_, sym, _) =>
                  fakeSelectTree(tpe, sym, tree) foreach traverse
                case _ =>
                  traverse(t.original) 
              }
              
            case (tpe: TypeRef, tpt: AppliedTypeTree) if tpe != null => 
              handleAppliedTypeTree(tpt, tpe)
              traverse(tpt)
              
            case (AnnotatedType(annotations, underlying, selfsym), _) =>
              handleAnnotations(annotations)
              traverse(t.original)
              
            case (ExistentialType(quantified, TypeRef(_, sym, _)), ExistentialTypeTree(AppliedTypeTree(tpt, _), _)) =>
              fakeSelectTree(sym.tpe, sym, tpt) foreach traverse
              
            case (tpe: TypeRef, ident: Ident) 
                if tpe.sym.pos == NoPosition || (tpe.sym.pos != NoPosition && tpe.sym.pos.source != t.pos.source) => 
              fakeSelectTreeFromType(tpe, tpe.sym, ident.pos) foreach traverse
              
            case _ =>
              traverse(t.original)
          }
        case t => 
          super.traverse(t)
      }
    }
  }
  
  class FilterTreeTraverser(p: Tree => Boolean) extends global.FilterTreeTraverser(p) with Traverser

  def filterTree(t: Tree, traverser: global.FilterTreeTraverser) = {
    traverser.traverse(t)
    traverser.hits.toList
  }

  class TreeWithSymbolTraverser(f: (Symbol, Tree) => Unit) extends Traverser {
        
    override def traverse(t: Tree) = {
      
      t match {
        
        /* For comprehensions are tricky, especially when combined with a filter:
         * The following code:
         * 
         *   for (foo <- List("santa", "claus") if foo.startsWith("s")) yield foo
         * 
         * is converted to
         * 
         *   List("santa", "claus").withFilter(foo => foo.startsWith("s")).map(foo => foo)
         * 
         * so we have several foo ValDefs/RefTrees that need to be related with
         * each other.
         */   
        case Apply(generator, (Function(arg :: _, body)) :: Nil) 
          if arg.pos.startOrPoint < generator.pos.startOrPoint &&
             between(arg, generator).contains("<-") =>
          
          val referencesToVal = {
            val fromBody = body collect {
              case t: RefTree if t.name == arg.name => t
            }
            val fromGenerator = generator collect {
              case Apply(Select(_, nme.withFilter), (Function((v: ValDef) :: _, body)) :: Nil) 
                if !v.pos.isRange && v.name == arg.name => 
                  body collect {
                    case t: RefTree if t.symbol == v.symbol => t
                  }
            } flatten
            
            fromBody ++ fromGenerator
          }
          
          val valDefs = arg :: {
            generator collect {
              case Apply(Select(_, nme.withFilter), (Function((v: ValDef) :: _, _)) :: Nil) 
                if !v.pos.isRange && v.name == arg.name =>
                  v
            }
          }
          
          referencesToVal foreach { ref =>
            valDefs foreach { valDef =>
              f(valDef.symbol, ref)
              f(ref.symbol, valDef)
            }
          }
               
        case t: TypeTree if t.original != null =>
          
          (t.original, t.tpe) match {
            case (att @ AppliedTypeTree(_, args1), tref @ TypeRef(_, _, args2)) =>
              args1 zip args2 foreach {
                case (i: RefTree, tpe: TypeRef) =>
                  f(tpe.sym, i)
                case _ => ()
              }
            case (ExistentialTypeTree(AppliedTypeTree(tpt, _), _), ExistentialType(_, underlying: TypeRef)) =>
              f(underlying.sym, tpt)
            case (t, TypeRef(_, sym, _)) => 
              f(sym, t)
            case _ => ()
          }
            
        case t: ClassDef if t.symbol != NoSymbol => 
          
          /* Class parameters passed to super constructors:
           * 
           *  class Sub(a: String) extends Base(a) 
           * 
           * are actually represented like this:
           * 
           *  class Sub extends Base {
           *    <paramaccessor> private[this] val a: String = _
           *    def this(a: String) = {
           *      Sub.super.this(a)
           *    }
           *  }
           *   
           * So we need to manually create the link between the
           * paramaccessor and the argument to super: 
           * */
          
          val superConstrArgs = t.impl.superConstructorParameters
          
          superConstrArgs foreach { superArg =>

            val constrParamAccessors = t.symbol.constrParamAccessors
            
            superArg filter {
              case i: Ident => true
              case _ => false
            } foreach { superArg =>

              constrParamAccessors.find { param =>
                // trim because the name might have a trailing ' ' when it's a val or var
                val n1 = param.name.toString.trim
                val n2 = superArg.symbol.name.toString
                n1 == n2
              } foreach { sym =>
                f(sym, superArg)
              }

              val constructorParameters = t.impl.constructorParameters
              
              constructorParameters.find(_.name == superArg.symbol.name) foreach { t =>
                // we also add a reference from the super argument's symbol to the 
                // constructor parameter accessor
                f(superArg.symbol, t)
              }
              
            }
          }
          
          f(t.symbol, t)
        case t: DefTree if t.symbol != NoSymbol =>
          f(t.symbol, t)
        case t: RefTree =>
          f(t.symbol, t)
        case t: TypeTree if t.original == null =>
          
          def handleType(typ: Type): Unit = typ match {
            case RefinedType(parents, _) =>
              parents foreach handleType
            case TypeRef(_, sym, _) =>
              f(sym, t)
            case _ => ()
          }
          
          handleType(t.tpe)
          
        case t @ Import(expr, selectors) if expr.tpe != null =>

          t.Selectors() foreach { selector =>
            findSymbolForImportSelector(expr, selector.name.name) foreach { sym =>
              f(sym, selector)
            }
          }
               
        /*
         * classOf[some.Type] is represented by a Literal
         * */  
        case t @ Literal(Constant(value)) =>
          
          value match {
            case TypeRef(_, sym, _) =>
              f(sym, t)
            case _ => ()
          }
          
        case t: This if t.pos.isRange =>
          f(t.symbol, t)
          
        case _ => ()  
      }
        
      super.traverse(t)
    }
    
    private def between(t1: Tree, t2: Tree) = {
      if(t1.pos.isRange && t2.pos.isRange)
        t1.pos.source.content.slice(t1.pos.end, t2.pos.start) mkString
      else ""
    }
  }
}<|MERGE_RESOLUTION|>--- conflicted
+++ resolved
@@ -91,26 +91,6 @@
     }
     
     def handleAnnotations(as: List[AnnotationInfo]) {
-<<<<<<< HEAD
-      as foreach { annotation =>
-        
-        annotation.atp match {
-          case tpe @ TypeRef(_, sym, _) if annotation.pos != NoPosition =>
-            val tree = fakeSelectTreeFromType(tpe, sym, annotation.pos)
-            traverse(tree)
-          case _ =>
-        }
-        
-        // Annotations with parameters defined in Java need this:
-        annotation.assocs.unzip._2 collect {
-          case LiteralAnnotArg(Constant(value)) => value
-        } foreach {
-          case tpe @ TypeRef(_, sym, _) =>
-            /* The `annotation.pos` is wrong, we should instead extract
-             * the correct positions from the source code. */
-            fakeSelectTreeFromType(tpe, sym, annotation.pos) match {
-              case t: Select => traverse(t)
-=======
       
       if(isScalaVersion("2.9")) {
         as foreach { 
@@ -134,7 +114,6 @@
                   case t: Select => traverse(t)
                   case _ => ()
                 }
->>>>>>> d41f27ed
               case _ => ()
             }
     
@@ -150,11 +129,6 @@
         as foreach { 
           case annotation: FutureAnnotationInfo => traverse(annotation.original)
         }
-<<<<<<< HEAD
-        
-        annotation.args foreach traverse
-=======
->>>>>>> d41f27ed
       }
     }
     
