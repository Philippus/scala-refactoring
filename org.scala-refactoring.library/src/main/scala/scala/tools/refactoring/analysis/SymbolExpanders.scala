--- conflicted
+++ resolved
@@ -80,11 +80,7 @@
     this: IndexLookup =>
     
     abstract override def expand(s: Symbol) = super.expand(s) ++ (s match {
-<<<<<<< HEAD
-
-=======
       
->>>>>>> 2124a86c
       case s @ (_: global.TypeSymbol | _: global.TermSymbol) if s.owner.isClass =>
       
         def allSubClasses(clazz: Symbol) = allDefinedSymbols.filter {
