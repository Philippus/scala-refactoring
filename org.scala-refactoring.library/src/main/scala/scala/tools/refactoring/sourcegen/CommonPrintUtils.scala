--- conflicted
+++ resolved
@@ -59,37 +59,21 @@
         tpe.toString
     } 
   }
-<<<<<<< HEAD
-  
+        
   def balanceParens(open: Char, close: Char)(f: Fragment) = Fragment {
     val txt = f.toLayout.withoutComments // TODO also without strings, etc.
     val opening = txt.count(_ == open)
     val closing = txt.count(_ == close)
     if(opening > closing && closing > 0) {
-      f.asText.reverse.replaceFirst("\\"+close, (""+ close) * (opening - closing + 1)).reverse
+      f.asText.reverse.replaceFirst("\\" + close, ("" + close) * (opening - closing + 1)).reverse
     } else if(opening > closing) {
-      f.asText + ((""+ close) * (opening - closing))
+      f.asText + (("" + close) * (opening - closing))
     } else if(opening < closing) {
-      ((""+ open) * (closing - opening)) + f.asText
-=======
-        
-  def balanceParens(f: Fragment) = Fragment {
-    val txt = f.toLayout.withoutComments // TODO also without strings, etc.
-    val opening = txt.count(_ == '(')
-    val closing = txt.count(_ == ')')
-    if(opening > closing && closing > 0) {
-      f.asText.reverse.replaceFirst("\\)", ")" * (opening - closing + 1)).reverse
-    } else if(opening > closing) {
-      f.asText + (")" * (opening - closing))
-    } else if(opening < closing) {
-      ("(" * (closing - opening)) + f.asText
->>>>>>> d41f27ed
+      (("" + open) * (closing - opening)) + f.asText
     } else {
       f.asText
     }
   }
-<<<<<<< HEAD
-=======
 
   /**
    * When extracting source code from the file via a tree's position,
@@ -105,5 +89,4 @@
     case _ => 
       p
   }
->>>>>>> d41f27ed
 }