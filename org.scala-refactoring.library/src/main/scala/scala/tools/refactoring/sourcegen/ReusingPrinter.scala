--- conflicted
+++ resolved
@@ -724,11 +724,7 @@
             p(x) ++ ", " ++ mergeTypeParameters(y :: rest)
           case (x: TypeDef) :: rest =>
             val (bounds, next) = rest.span(!_.isInstanceOf[TypeDef])
-<<<<<<< HEAD
             val current = pp(x :: bounds, separator = ": ")
-=======
-            val current = pp(x :: bounds, separator = ": ")  
->>>>>>> 2124a86c
             if(next.isEmpty) {
               current
             } else {
