--- conflicted
+++ resolved
@@ -624,49 +624,7 @@
     }
 
     override def Template(tree: Template, parents: List[Tree], self: Tree, body: List[Tree])(implicit ctx: PrintingContext) = {
-<<<<<<< HEAD
       printTemplate(tree, printExtends = true)
-=======
-      (tree, orig(tree)) match {
-    
-        case (t @ TemplateExtractor(params, earlyBody, parents, self, Nil), _) =>
-          val _params = params.headOption map (pms => pp(pms, separator = ", ", before = "(", after = ")")) getOrElse EmptyFragment
-          val _parents = pp(parents)
-          l ++ _params ++ pp(earlyBody) ++ _parents ++ p(self) ++ r
-        
-        case (t @ TemplateExtractor(params, earlyBody, parents, self, body), o @ TemplateExtractor(_, _, _, origSelf, origBody)) =>
-          
-          lazy val isExistingBodyAllOnOneLine = {
-            val tplStartLine = o.pos.source.offsetToLine(o.pos.start)
-            val tplEndLine = o.pos.source.offsetToLine(o.pos.end)
-            tplStartLine == tplEndLine
-          }
-          
-          val params_ = params.headOption map (pms => pp(pms, separator = ", ", after = Requisite.anywhere(")"))) getOrElse EmptyFragment
-          
-          val preBody = l ++ params_ ++ pp(earlyBody) ++ pp(parents) ++ p(self)
-          
-          if(origBody.isEmpty && origSelf.isEmpty && !body.isEmpty) {
-            val alreadyHasBodyInTheCode = r.matches("(?ms).*\\{.*\\}.*") 
-            val trailingLayout = if(alreadyHasBodyInTheCode) NoLayout else r
-            
-            val openingBrace = " {"+ NL + indentation
-            val closingBrace = NL + indentation +"}"
-            val bodyResult = ppi(body, separator = newline)
-            
-            preBody ++ trailingLayout ++ openingBrace ++ bodyResult ++ closingBrace
-          } else if (isExistingBodyAllOnOneLine) {
-            preBody ++ ppi(body, separator = newline) ++ r
-          } else {
-            val body_ = ppi(body, separator = newline)
-            if(body_.leading.contains("{")) {
-              preBody ++ body_ ++ r  
-            } else {
-              preBody ++ newline ++ body_ ++ r
-            }
-          }
-      }
->>>>>>> d41f27ed
     }
   }
 
