/*
 * Copyright 2005-2010 LAMP/EPFL
 */

package scala.tools.refactoring
package tests.implementations

import tests.util.TestRefactoring
import implementations.ExtractMethod
import tests.util.TestHelper

class ExtractMethodTest extends TestHelper with TestRefactoring {
  outer =>
  
  def extract(name: String)(pro: FileSet) = new TestRefactoringImpl(pro) {
    val refactoring = new ExtractMethod with SilentTracing with GlobalIndexes {
      val global = outer.global
      val cuIndexes = pro.trees map (_.pos.source.file) map (file => global.unitOfFile(file).body) map CompilationUnitIndex.apply
      val index = GlobalIndex(cuIndexes) 
    }
    val changes = performRefactoring(name)
  }.changes

  @Test
  def extractBlock = new FileSet {
    """
    package extractBlock
    class A {
      def extractFrom: Int = {
/*(*/   val a = {
          val b = 1
          b * 5
        }   /*)*/
        a * a
      }
    }
    """ becomes
    """
    package extractBlock
    class A {
      def extractFrom: Int = {
        val a = prntln
        a * a
      }
      private def prntln: Int = {
/*(*/   val a = {
          val b = 1
          b * 5
        }   /*)*/
        a
      }
    }
    """
  } applyRefactoring extract("prntln")
    
  @Test
  def simpleExtract = new FileSet {
    """
    package simpleExtract
    class A {
      def extractFrom {
/*(*/   println("hello")/*)*/
        ()
      }
    }
    """ becomes
    """
    package simpleExtract
    class A {
      def extractFrom {
        myOwnPrint
        ()
      }
      private def myOwnPrint: Unit = {
/*(*/   println("hello")/*)*/
      }
    }
    """
  } applyRefactoring extract("myOwnPrint")
    
  @Test
  def ignoreOtherClass = new FileSet {
    """
    package ignoreOtherClass
    class A {
      def extractFrom {
/*(*/   println("hello")/*)*/
        ()
      }
    }

    class A2(s: String)
    class B(s: String) extends A2(s)
    """ becomes
    """
    package ignoreOtherClass
    class A {
      def extractFrom {
        prntln
        ()
      }
      private def prntln: Unit = {
/*(*/   println("hello")/*)*/
      }
    }

    class A2(s: String)
    class B(s: String) extends A2(s)
    """
  } applyRefactoring extract("prntln")

  @Test
  def simpleExtractOneParameter = new FileSet {
    """
    package simpleExtractOneParameter
    class A {
      def extractFrom {
        val a = 1
/*(*/   println(a)  /*)*/
        ()
      }
    }
    """ becomes
    """
    package simpleExtractOneParameter
    class A {
      def extractFrom {
        val a = 1
        prntln(a)
        ()
      }
      private def prntln(a: Int): Unit = {
/*(*/   println(a)  /*)*/
      }
    }
    """
  } applyRefactoring extract("prntln")

  @ScalaVersion(matches="2.8")
  @Test
  def extractRangeParameter28 = new FileSet { 
      """
      object ExtractMethod3 {
      
        def main(args: Array[String]) {
      
          val sumList: Seq[Int] => Int = _ reduceLeft (_+_)
      
          val values = 1 to 10
      
          /*(*/val sum = sumList(values)/*)*/   // the sum
      
          println("The sum from 1 to 10 is "+ sum)
        }
      }
      """ becomes """
      object ExtractMethod3 {
      
        def main(args: Array[String]) {
      
          val sumList: Seq[Int] => Int = _ reduceLeft (_+_)
      
          val values = 1 to 10
          val sum = prntln(sumList, values)
      
          println("The sum from 1 to 10 is "+ sum)
        }
        private def prntln(sumList: Seq[Int] => Int, values: scala.collection.immutable.Range.Inclusive with scala.collection.immutable.Range.ByOne): Int = {
      
          /*(*/val sum = sumList(values)/*)*/   // the sum
          sum
        }
      }
      """
  } applyRefactoring extract("prntln")

  @ScalaVersion(matches="2.9")
  @Test
  def extractRangeParameter = new FileSet { 
      """
      object ExtractMethod3 {
      
        def main(args: Array[String]) {
      
          val sumList: Seq[Int] => Int = _ reduceLeft (_+_)
      
          val values = 1 to 10
      
          /*(*/val sum = sumList(values)/*)*/   // the sum
      
          println("The sum from 1 to 10 is "+ sum)
        }
      }
      """ becomes """
      object ExtractMethod3 {
      
        def main(args: Array[String]) {
      
          val sumList: Seq[Int] => Int = _ reduceLeft (_+_)
      
          val values = 1 to 10
          val sum = prntln(sumList, values)
      
          println("The sum from 1 to 10 is "+ sum)
        }
        private def prntln(sumList: Seq[Int] => Int, values: scala.collection.immutable.Range.Inclusive): Int = {
      
          /*(*/val sum = sumList(values)/*)*/   // the sum
          sum
        }
      }
      """
  } applyRefactoring extract("prntln")

  @Test
  def simpleExtractSeveralParameters = new FileSet {
    """
    package simpleExtractSeveralParameters
    class A {
      def extractFrom(d: Int) {
        val a = 1
        val b = 1
        val c = 1
/*(*/   println(a + b + c + d)  /*)*/
        ()
      }
    }
    """ becomes
    """
    package simpleExtractSeveralParameters
    class A {
      def extractFrom(d: Int) {
        val a = 1
        val b = 1
        val c = 1
        prntln(d, a, b, c)
        ()
      }
      private def prntln(d: Int, a: Int, b: Int, c: Int): Unit = {
/*(*/   println(a + b + c + d)  /*)*/
      }
    }
    """
  } applyRefactoring extract("prntln")
    
  @Test
  def simpleExtractReturn = new FileSet {
    """
    package simpleExtractReturn
    class A {
      def extractFrom() {
/*(*/   val a = 1  /*)*/
        a
      }
    }
    """ becomes
    """
    package simpleExtractReturn
    class A {
      def extractFrom() {
        val a = prntln
        a
      }
      private def prntln: Int = {
/*(*/   val a = 1  /*)*/
        a
      }
    }
    """
  } applyRefactoring extract("prntln")
    
  @Test
  def simpleExtractMultipleReturns = new FileSet {
    """
    package simpleExtractMultipleReturns
    class A {
      def extractFrom() {
/*(*/   val a = 1
        val b = 1  /*)*/
        a + b
      }
    }
    """ becomes
    """
    package simpleExtractMultipleReturns
    class A {
      def extractFrom() {
        val (a, b) = prntln
        a + b
      }
      private def prntln: (Int, Int) = {
/*(*/   val a = 1
        val b = 1  /*)*/
        (a, b)
      }
    }
    """
  } applyRefactoring extract("prntln")
    
  @Test
  def simpleExtractParametersAndReturns = new FileSet {
    """
    package simpleExtractParametersAndReturns
    class A {
      def extractFrom() {
        val a = 1
        val b = 1
        val c = 1
/*(*/   val d = a + c
        val e = d + a  /*)*/
        a+b+c+d+e
      }
    }
    """ becomes
    """
    package simpleExtractParametersAndReturns
    class A {
      def extractFrom() {
        val a = 1
        val b = 1
        val c = 1
        val (d, e) = prntln(a, c)
        a+b+c+d+e
      }
      private def prntln(a: Int, c: Int): (Int, Int) = {
/*(*/   val d = a + c
        val e = d + a  /*)*/
        (d, e)
      }
    }
    """
  } applyRefactoring extract("prntln")
    
  @ScalaVersion(matches="2.8")
  @Test
  def extractBlockExpression28 = new FileSet { 
      """
    package extractBlockExpression
    class A {
      def extractFrom(): Int = {
        val a = 1
/*(*/   a + 1    /*)*/
      }
    }
    """ becomes """
    package extractBlockExpression
    class A {
      def extractFrom(): Int = {
        val a = 1
        inc(a)    /*)*/
      }
      private def inc(a: Int): Int = {
/*(*/   a + 1
      }
    }
    """
    }  applyRefactoring extract("inc")
    
  @ScalaVersion(matches="2.9")
  @Test
  def extractBlockExpression = new FileSet { 
      """
    package extractBlockExpression
    class A {
      def extractFrom(): Int = {
        val a = 1
/*(*/   a + 1    /*)*/
      }
    }
    """ becomes """
    package extractBlockExpression
    class A {
      def extractFrom(): Int = {
        val a = 1
        inc(a)
      }
      private def inc(a: Int): Int = {
/*(*/   a + 1    /*)*/
      }
    }
    """
  } applyRefactoring extract("inc")
    
  @ScalaVersion(matches="2.8")
  @Test
  def replaceWholeMethod28 = new FileSet { 
      """
    package replaceWholeMethod
    class A {
      def extractFrom(): Int = {
/*(*/   val a = 1
        a + 1    /*)*/
      }
    }
    """ becomes """
    package replaceWholeMethod
    class A {
      def extractFrom(): Int = {
        inc    /*)*/
      }
      private def inc: Int = {
/*(*/   val a = 1
        a + 1
      }
    }
    """
  } applyRefactoring extract("inc")
    
  @ScalaVersion(matches="2.9")
  @Test
  def replaceWholeMethod = new FileSet { 
    """
    package replaceWholeMethod
    class A {
      def extractFrom(): Int = {
/*(*/   val a = 1
        a + 1    /*)*/
      }
    }
    """ becomes """
    package replaceWholeMethod
    class A {
      def extractFrom(): Int = {
        inc
      }
      private def inc: Int = {
/*(*/   val a = 1
        a + 1    /*)*/
      }
    }
    """
  } applyRefactoring extract("inc")
    
  @Test
  def extractIfCond = new FileSet {
    """
    package extractIfCond
    class A {
      def extractFrom(): Boolean = {
        if/*aa*/( /*(*/ true == true /*)*/ )
          true
        else
          false 
      }
    }
    """ becomes
    """
    package extractIfCond
    class A {
      def extractFrom(): Boolean = {
        if/*aa*/(test)
          true
        else
          false 
      }
      private def test: Boolean = {
         /*(*/ true == true /*)*/ 
      }
    }
    """
  } applyRefactoring extract("test")
    
  @Test
  def extractAnonFunction = new FileSet {
    """
object ExtractMethod3 {
    
  def main(args: Array[String]) {
    val start =  0
    /*(*/val end   = 10
    val sum = start to end reduceLeft ((x, y) => x + y)/*)*/
    println("The sum from %d to %d is %d".format(start, end, sum))
  }
}
    """ becomes
    """
object ExtractMethod3 {
    
  def main(args: Array[String]) {
    val start =  0
    val (end, sum) = test(start)
    println("The sum from %d to %d is %d".format(start, end, sum))
  }
  private def test(start: Int): (Int, Int) = {
    /*(*/val end   = 10
    val sum = start to end reduceLeft ((x, y) => x + y)/*)*/
    (end, sum)
  }
}
    """
  } applyRefactoring extract("test")
    
  @Test
  def extractAnonFunction2 = new FileSet {
    """
object ExtractMethod3 {
    
  def main(args: Array[String]) {
    val start =  0
    /*(*/val end   = 10
    val sum = start to end reduceLeft (_ + _)/*)*/
    println("The sum from %d to %d is %d".format(start, end, sum))
  }
}
    """ becomes
    """
object ExtractMethod3 {
    
  def main(args: Array[String]) {
    val start =  0
    val (end, sum) = test(start)
    println("The sum from %d to %d is %d".format(start, end, sum))
  }
  private def test(start: Int): (Int, Int) = {
    /*(*/val end   = 10
    val sum = start to end reduceLeft (_ + _)/*)*/
    (end, sum)
  }
}
    """
  } applyRefactoring extract("test")
    
  @Test
  def extractAnonFunction3 = new FileSet {
    """
object ExtractMethod3 {

  def add(x: Int, y: Int) = x + y  

  def main(args: Array[String]) {
    /*(*/val sum = 0 to 10 reduceLeft add/*)*/
    println("The sum is %d".format(sum))
  }
}
    """ becomes
    """
object ExtractMethod3 {

  def add(x: Int, y: Int) = x + y  

  def main(args: Array[String]) {
    val sum = test
    println("The sum is %d".format(sum))
  }
  private def test: Int = {
    /*(*/val sum = 0 to 10 reduceLeft add/*)*/
    sum
  }
}
    """
  } applyRefactoring extract("test")
        
  @Test
  def extractIfThen = new FileSet {
    """
    package extractIfThen
    class A {
      def extractFrom(): Boolean = {
        if(true == true)
 /*(*/    true /*)*/
        else
          false 
      }
    }
    """ becomes
    """
    package extractIfThen
    class A {
      def extractFrom(): Boolean = {
        if(true == true)test /*)*/
        else
          false 
      }
      private def test: Boolean = {
 /*(*/    true
      }
    }
    """
  } applyRefactoring extract("test")
    
  @Test
  def extractIfElse = new FileSet {
    """
    package extractIfElse
    class A {
      def extractFrom(): Boolean = {
        if(true == true)
          true
        else {
 /*(*/    false /*)*/
        }
      }
    }
    """ becomes
    """
    package extractIfElse
    class A {
      def extractFrom(): Boolean = {
        if(true == true)
          true
        else {
 /*(*/    test /*)*/
        }
      }
      private def test: Boolean = {
        false
      }
    }
    """
  } applyRefactoring extract("test")
    
  @Test
  def extractIfSingleLineElse = new FileSet {
    """
    package extractIfSingleLineElse
    class A {
      def extractFrom(): Boolean = {
        if(true == true) true else /*(*/ false /*)*/
      }
    }
    """ becomes
    """
    package extractIfSingleLineElse
    class A {
      def extractFrom(): Boolean = {
        if(true == true) true else /*(*/ test /*)*/
      }
      private def test: Boolean = {
        false
      }
    }
    """
  } applyRefactoring extract("test")
    
  @Test
  def extractIfElseTry = new FileSet {
    """
    package extractIfElseTry
    class A {
      def extractFrom(): Boolean = {
        if(true == true) /*(*/  true  /*)*/
        else {
          try {
            println("hello world")
            if(true) true
            else false
          } catch {
            case _ => false
          }
        }
      }
    }
    """ becomes
    """
    package extractIfElseTry
    class A {
      def extractFrom(): Boolean = {
        if(true == true)test  /*)*/
        else {
          try {
            println("hello world")
            if(true) true
            else false
          } catch {
            case _ => false
          }
        }
      }
      private def test: Boolean = {
         /*(*/  true
      }
    }
    """
  } applyRefactoring extract("test")

  @Test
  def extractCheckForFalse = new FileSet {
    """
          package extractCheckForFalse
      trait Check {
        def whatIsIt(check: Boolean) {
          if (/*(*/check == false/*)*/ /*hi*/)
            println("It's false")
          else
            println("It's true")
        }
      }
    """ becomes
    """
          package extractCheckForFalse
      trait Check {
        def whatIsIt(check: Boolean) {
          if (isFalse(check))
            println("It's false")
          else
            println("It's true")
        }
        private def isFalse(check: Boolean): Boolean = {
          /*(*/check == false/*)*/ /*hi*/
        }
      }
    """
  } applyRefactoring extract("isFalse")
    
  @Test
  def extractWithMethod = new FileSet {
    """
    package extractWithMethod
    class A {
      def extractFrom(): Boolean = {
        val invert: Boolean => Boolean = ! _
        val a = false
/*(*/   val b = invert(a)    /*)*/
        b
      }
    }
    """ becomes
    """
    package extractWithMethod
    class A {
      def extractFrom(): Boolean = {
        val invert: Boolean => Boolean = ! _
        val a = false
        val b = certainlyTrue(invert, a)
        b
      }
      private def certainlyTrue(invert: Boolean => Boolean, a: Boolean): Boolean = {
/*(*/   val b = invert(a)    /*)*/
        b
      }
    }
    """
  } applyRefactoring extract("certainlyTrue")

  @Test
  def extractAllAtOnce = new FileSet {
    """
    package extractAllAtOnce
    object C {
      def calculate {
        val sumList: Seq[Int] => Int = _ reduceLeft (_+_)
        val prodList: Seq[Int] => Int = _ reduceLeft (_*_)
        val values = 1 to 10 toList
    /*(*/    val     sum = sumList(values)   // the sum
        val product = prodList(values) /*)*/ // the product
    
        println("The sum from 1 to 10 is "+ sum +"; the product is "+ product)
      }
    }
  """ becomes
  """
    package extractAllAtOnce
    object C {
      def calculate {
        val sumList: Seq[Int] => Int = _ reduceLeft (_+_)
        val prodList: Seq[Int] => Int = _ reduceLeft (_*_)
        val values = 1 to 10 toList
        val (sum, product) = magic(sumList, prodList, values)
    
        println("The sum from 1 to 10 is "+ sum +"; the product is "+ product)
      }
      private def magic(sumList: Seq[Int] => Int, prodList: Seq[Int] => Int, values: List[Int]): (Int, Int) = {
    /*(*/    val     sum = sumList(values)   // the sum
        val product = prodList(values) /*)*/ // the product
        (sum, product)
      }
    }
  """
  } applyRefactoring extract("magic")
  
  @Test
  def extractLarger = new FileSet {
    """
    package extractLarger
    object C {
      def whatIsIt(check: Boolean) {
        if (/*(*/check == false/*)*/ /*hi*/)
          println("It's false")
        else
          println("It's true")
      }
    
      def unrelated1 {
        println("unrelated1")
      }
    
      def unrelated2 {
        println("unrelated2")
      }
    
      def unrelated3 {
        println("unrelated3")
      }
    }
    
    object c2 {
      def blabla {
        println("blabla")
      }
    }
  """ becomes
  """
    package extractLarger
    object C {
      def whatIsIt(check: Boolean) {
        if (isFalse(check))
          println("It's false")
        else
          println("It's true")
      }
    
      def unrelated1 {
        println("unrelated1")
      }
    
      def unrelated2 {
        println("unrelated2")
      }
    
      def unrelated3 {
        println("unrelated3")
      }
      private def isFalse(check: Boolean): Boolean = {
        /*(*/check == false/*)*/ /*hi*/
      }
    }
    
    object c2 {
      def blabla {
        println("blabla")
      }
    }
  """
  } applyRefactoring extract("isFalse")
    
  @Test
  def singleIfInMethod = new FileSet {
    """
object ExtractMethod2 { 
  def method {
    if(true) {
      /*(*/println("true")/*)*/
    }
  }
}
    """ becomes
    """
object ExtractMethod2 { 
  def method {
    if(true) {
      /*(*/certainlyTrue/*)*/
    }
  }
  private def certainlyTrue: Unit =  {
      /*(*/println("true")
  }
}
    """
  } applyRefactoring extract("certainlyTrue")
    
  @ScalaVersion(matches="2.8")
  @Test
  def localFunctionAsParameter28 = new FileSet {
    """
object ExtractWithLocalFunction { 
  def method {
    def add1(x: Int) = x + 1
    val i = 1
    /*(*/add1(i)/*)*/
  }
}
    """ becomes
    """
object ExtractWithLocalFunction { 
  def method {
    def add1(x: Int) = x + 1
    val i = 1
    call(add1, i)/*)*/
  }
  private def call(add1: Int => Int, i: Int): Unit = {
    /*(*/add1(i)
  }
}
    """
  } applyRefactoring extract("call")
    
  @ScalaVersion(matches="2.8")
  @Test
  def localFunctionAsParameter2_28 = new FileSet {
    """
object ExtractWithLocalFunction2 { 
  def method {
    def add(x: Int, y: Int) = x + y
    val i = 1
    val j = 1
    /*(*/add(i, j)/*)*/
  }
}
    """ becomes
    """
object ExtractWithLocalFunction2 { 
  def method {
    def add(x: Int, y: Int) = x + y
    val i = 1
    val j = 1
    call(add, i, j)/*)*/
  }
  private def call(add: (Int, Int) => Int, i: Int, j: Int): Unit = {
    /*(*/add(i, j)
  }
}
    """
  } applyRefactoring extract("call")
    
  @ScalaVersion(matches="2.8")
  @Test
  def localFunctionAsParameter3_28 = new FileSet {
    """
object ExtractWithLocalFunction3 { 
  def method {
    def one() = 1
    /*(*/one/*)*/
  }
}
    """ becomes
    """
object ExtractWithLocalFunction3 { 
  def method {
    def one() = 1
    call(one)/*)*/
  }
  private def call(one: () => Int): Unit = {
    /*(*/one
  }
}
    """
  } applyRefactoring extract("call")
  
  @ScalaVersion(matches="2.9")
  @Test
  def localFunctionAsParameter = new FileSet {
    """
object ExtractWithLocalFunction { 
  def method {
    def add1(x: Int) = x + 1
    val i = 1
    /*(*/add1(i)/*)*/
    ()
  }
}
    """ becomes
    """
object ExtractWithLocalFunction { 
  def method {
    def add1(x: Int) = x + 1
    val i = 1
    call(add1, i)
    ()
  }
  private def call(add1: Int => Int, i: Int): Int = {
    /*(*/add1(i)/*)*/
  }
}
    """
  } applyRefactoring extract("call")
    
  @ScalaVersion(matches="2.9")
  @Test
  def localFunctionAsParameter2 = new FileSet {
    """
object ExtractWithLocalFunction2 { 
  def method {
    def add(x: Int, y: Int) = x + y
    val i = 1
    val j = 1
    /*(*/add(i, j)/*)*/
    ()
  }
}
    """ becomes
    """
object ExtractWithLocalFunction2 { 
  def method {
    def add(x: Int, y: Int) = x + y
    val i = 1
    val j = 1
    call(add, i, j)
    ()
  }
  private def call(add: (Int, Int) => Int, i: Int, j: Int): Int = {
    /*(*/add(i, j)/*)*/
  }
}
    """
  } applyRefactoring extract("call")
    
  @ScalaVersion(matches="2.9")
  @Test
  def localFunctionAsParameter3 = new FileSet {
    """
object ExtractWithLocalFunction3 { 
  def method {
    def one() = 1
    /*(*/one/*)*/
    ()
  }
}
    """ becomes
    """
object ExtractWithLocalFunction3 { 
  def method {
    def one() = 1
    call(one)
    ()
  }
  private def call(one: () => Int): Int = {
    /*(*/one/*)*/
  }
}
    """
  } applyRefactoring extract("call")
  
  @Test
  def bug18 = new FileSet {
    """
object Bar {
  def foo {
    val bubu = "abc"
    bubu.format()
    /*(*/ 10 * 4 - 1 /*)*/
  }
}
""" becomes
    """
object Bar {
  def foo {
    val bubu = "abc"
    bubu.format()
    calc /*)*/
  }
  private def calc: Unit = {
    /*(*/ 10 * 4 - 1
  }
}
"""
  } applyRefactoring extract("calc")

<<<<<<< HEAD
  @ScalaVersion(matches="2.8")
  @Test
  def simpleYield28 = new FileSet {
    """
package simpleExtract
class A {
  def extractFrom {
  for (i <- 0 to 100) yield {
      /*(*/val j = i * 2;
      j/*)*/
  }
  }
}
    """ becomes
    """
package simpleExtract
class A {
  def extractFrom {
  for (i <- 0 to 100) yield {
    call(i)/*)*/
  }
  }
  private def call(i: Int): Int = {
      /*(*/val j = i * 2;
    j
  }
}
    """
  } applyRefactoring extract("call")
      
  @ScalaVersion(matches="2.9")
=======
>>>>>>> f7821295
  @Test
  def simpleYield = new FileSet {
    """
package simpleExtract
class A {
  def extractFrom {
	for (i <- 0 to 100) yield {
      /*(*/val j = i * 2;
      j/*)*/
	}
  }
}
    """ becomes
    """
package simpleExtract
class A {
  def extractFrom {
	for (i <- 0 to 100) yield {
	  call(i)
	}
  }
  private def call(i: Int): Int = {
      /*(*/val j = i * 2;
    j/*)*/
  }
}
    """
  } applyRefactoring extract("call")

  @Test
  def extractFromMethodWithObject = new FileSet {
    """
package simpleExtract
class PathSeparator {
  def main() {

    /*(*/5 -> 10/*)*/

    import java.io.{ File => F }

    object Whatever {
      val sep = F.pathSeparator
    }
  }
}
    """ becomes
    """
package simpleExtract
class PathSeparator {
  def main() {
    mkTuple
    import java.io.{ File => F }

    object Whatever {
      val sep = F.pathSeparator
    }
  }
  private def mkTuple: (Int, Int) = {

    /*(*/5 -> 10/*)*/

    }
}
    """
  } applyRefactoring extract("mkTuple")
}<|MERGE_RESOLUTION|>--- conflicted
+++ resolved
@@ -1045,7 +1045,6 @@
 """
   } applyRefactoring extract("calc")
 
-<<<<<<< HEAD
   @ScalaVersion(matches="2.8")
   @Test
   def simpleYield28 = new FileSet {
@@ -1077,8 +1076,6 @@
   } applyRefactoring extract("call")
       
   @ScalaVersion(matches="2.9")
-=======
->>>>>>> f7821295
   @Test
   def simpleYield = new FileSet {
     """
