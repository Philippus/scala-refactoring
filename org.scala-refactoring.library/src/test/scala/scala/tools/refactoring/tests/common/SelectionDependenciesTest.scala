--- conflicted
+++ resolved
@@ -7,14 +7,18 @@
 class SelectionDependenciesTest extends TestHelper with Selections {
   import global._
 
-  @Test
-<<<<<<< HEAD
-  def inboundDeps() = {
-    val sel = toSelection("""
-=======
+  implicit class StringToSel(src: String) {
+    val root = treeFrom(src)
+    val selection = {
+      val start = commentSelectionStart(src)
+      val end = commentSelectionEnd(src)
+      FileSelection(root.pos.source.file, root, start, end)
+    }
+  }
+
+  @Test
   def inboundDeps() = global.ask { () =>
     val sel = """
->>>>>>> 2c3f3960
       object O{
         val i = 1
         def fn(p: Int) = {
@@ -23,68 +27,48 @@
           a
         }
       }
-      """)
-    assertSymbols("value p, value i", sel.inboundLocalDeps)
-  }
-
-  @Test
-<<<<<<< HEAD
-  def inboundDepsDoesNotIncludeCalledMethods() = {
-    val sel = toSelection("""
-=======
+      """.selection
+    assertEquals("value p, value i", sel.inboundLocalDeps.mkString(", "))
+  }
+
+  @Test
   def inboundDepsDoesNotIncludeCalledMethods() = global.ask { () =>
     val sel = """
->>>>>>> 2c3f3960
       object O{
         val i = 1
         /*(*/println(i.toInt*i*i.toInt)
         println(i.*(2)*(3))/*)*/
       }
-      """)
-    assertSymbols("value i", sel.inboundLocalDeps)
-  }
-
-  @Test
-<<<<<<< HEAD
-  def inboundDepsIncludesMethodArguments() = {
-    val sel = toSelection("""
-=======
+      """.selection
+    assertEquals("value i", sel.inboundLocalDeps.mkString(", "))
+  }
+
+  @Test
   def inboundDepsIncludesMethodArguments() = global.ask { () =>
     val sel = """
->>>>>>> 2c3f3960
       object O{
         def fn(i: Int) = /*(*/8.*(i)/*)*/
       }
-      """)
-    assertSymbols("value i", sel.inboundLocalDeps)
-  }
-
-  @Test
-<<<<<<< HEAD
-  def inboundDepsDoesNotIncludeMembersOfLiterals() = {
-    val sel = toSelection("""
-=======
+      """.selection
+    assertEquals("value i", sel.inboundLocalDeps.mkString(", "))
+  }
+
+  @Test
   def inboundDepsDoesNotIncludeMembersOfLiterals() = global.ask { () =>
     val sel = """
->>>>>>> 2c3f3960
       object O{
         /*(*/
     	1 + 2
     	1.toInt.toInt.toInt
     	/*)*/
       }
-      """)
-    assertSymbols("", sel.inboundLocalDeps)
-  }
-
-  @Test
-<<<<<<< HEAD
-  def inboundImplicitDeps() = {
-    val sel = toSelection("""
-=======
+      """.selection
+    assertEquals("", sel.inboundLocalDeps.mkString(", "))
+  }
+
+  @Test
   def inboundImplicitDeps() = global.ask { () =>
     val sel = """
->>>>>>> 2c3f3960
       object O{
         implicit def wrapInt(i: Int) = new {
           def extension = i * 2
@@ -92,18 +76,13 @@
 
         val i = /*(*/2.extension/*)*/
       }
-      """)
-    assertSymbols("method extension, method wrapInt", sel.inboundLocalDeps)
-  }
-
-  @Test
-<<<<<<< HEAD
-  def inboundTypeDeps() = {
-    val sel = toSelection("""
-=======
+      """.selection
+    assertEquals("method extension, method wrapInt", sel.inboundLocalDeps.mkString(", "))
+  }
+
+  @Test
   def inboundTypeDeps() = global.ask { () =>
     val sel = """
->>>>>>> 2c3f3960
       class A(i: Int)
 
       object N{
@@ -116,18 +95,13 @@
           /*(*/new A(N())/*)*/
         }
       }
-      """)
-    assertSymbols("constructor A, class A, method apply, object N", sel.inboundLocalDeps)
-  }
-
-  @Test
-<<<<<<< HEAD
-  def inboundTypeDepsByOwner() = {
-    val sel = toSelection("""
-=======
+      """.selection
+    assertEquals("constructor A, class A, method apply, object N", sel.inboundLocalDeps.mkString(", "))
+  }
+
+  @Test
   def inboundTypeDepsByOwner() = global.ask { () =>
     val sel = """
->>>>>>> 2c3f3960
       object N{
         def apply() = 1
       }
@@ -138,54 +112,39 @@
           /*(*/N() * i/*)*/
         }
       }
-      """)
+      """.selection
     val symO = sel.expandTo[DefDef].get.enclosingTree.symbol.ownerChain.find(_.isType).get
-    assertSymbols("value i", sel.inboundDepsOwnedBy(symO))
-  }
-
-  @Test
-<<<<<<< HEAD
-  def inboundDepsOfWildcardsInMatch() = {
-    val sel = toSelection("""
-=======
+    assertEquals("value i", sel.inboundDepsOwnedBy(symO).mkString(", "))
+  }
+
+  @Test
   def inboundDepsOfWildcardsInMatch() = global.ask { () =>
     val sel = """
->>>>>>> 2c3f3960
       object O{
         /*(*/1 match{
     	  case _ => ()
         }/*)*/
       }
-      """)
-    assertSymbols("", sel.inboundLocalDeps)
-  }
-
-  @Test
-<<<<<<< HEAD
-  def inboundDepsOfImported() = {
-    val sel = toSelection("""
-=======
+      """.selection
+    assertEquals("", sel.inboundLocalDeps.mkString(", "))
+  }
+
+  @Test
   def inboundDepsOfImported() = global.ask { () =>
     val sel = """
->>>>>>> 2c3f3960
       object O{
         import scala.math.Pi
     	import scala.collection.mutable
 
     	/*(*/(Pi, new mutable.LinkedList)/*)*/
       }
-      """)
-    assertSymbols("", sel.inboundLocalDeps)
-  }
-
-  @Test
-<<<<<<< HEAD
-  def outboundLocalDeps() = {
-    val sel = toSelection("""
-=======
+      """.selection
+    assertEquals("", sel.inboundLocalDeps.mkString(", "))
+  }
+
+  @Test
   def outboundLocalDeps() = global.ask { () =>
     val sel = """
->>>>>>> 2c3f3960
       object O{
         def fn(p: Int) = {
           /*(*/val (a, b) = (1, p)
@@ -193,18 +152,13 @@
           (b, c)
         }
       }
-      """)
-    assertSymbols("value b, value c", sel.outboundLocalDeps)
-  }
-
-  @Test
-<<<<<<< HEAD
-  def noOutboundLocalDeps() = {
-    val sel = toSelection("""
-=======
+      """.selection
+    assertEquals("value b, value c", sel.outboundLocalDeps.mkString(", "))
+  }
+
+  @Test
   def noOutboundLocalDeps() = global.ask { () =>
     val sel = """
->>>>>>> 2c3f3960
       object O{
         def fn(c: Int) = {
     	  {
@@ -214,50 +168,31 @@
           c
         }
       }
-      """)
-    assertSymbols("", sel.outboundLocalDeps)
-  }
-
-  @Test
-<<<<<<< HEAD
-  def outboundDepsInParameterLists() = {
-    val sel = toSelection("""
-=======
+      """.selection
+    assertEquals("", sel.outboundLocalDeps.mkString(", "))
+  }
+
+  @Test
   def outboundDepsInParameterLists() = global.ask { () =>
     val sel = """
->>>>>>> 2c3f3960
       object O{
         def fn(/*(*/c: Int, d: Int/*)*/) = {
           c
         }
       }
-      """)
-    assertSymbols("value c", sel.outboundLocalDeps)
-  }
-
-  @Test
-<<<<<<< HEAD
-  def outboundDepsInTemplateScope() = {
-    val sel = toSelection("""
-=======
+      """.selection
+    assertEquals("value c", sel.outboundLocalDeps.mkString(", "))
+  }
+
+  @Test
   def outboundDepsInTemplateScope() = global.ask { () =>
     val sel = """
->>>>>>> 2c3f3960
       object O{
         def fn = fm
         /*(*/def fm = 1
         def fo = 2/*)*/
         def fq = fo
       }
-<<<<<<< HEAD
-      """)
-    assertSymbols("method fm, method fo", sel.outboundLocalDeps)
-  }
-
-  @Test
-  def outboundImportedDeps() = {
-    val sel = toSelection("""
-=======
       """.selection
     assertEquals("method fm, method fo", sel.outboundLocalDeps.mkString(", "))
   }
@@ -280,25 +215,19 @@
   @Test
   def outboundImportedDeps() = global.ask { () =>
     val sel = """
->>>>>>> 2c3f3960
       object O{
         def fn = {
           /*(*/import scala.math.Pi/*)*/
     	  Pi
         }
       }
-      """)
-    assertSymbols("", sel.outboundLocalDeps)
-  }
-
-  @Test
-<<<<<<< HEAD
-  def reassignedVariablesAsOutboundDeps() = {
-    val sel = toSelection("""
-=======
+      """.selection
+    assertEquals("", sel.outboundLocalDeps.mkString(", "))
+  }
+
+  @Test
   def reassignedVariablesAsOutboundDeps() = global.ask { () =>
     val sel = """
->>>>>>> 2c3f3960
       object O{
         def fn = {
     	  var a = 1
@@ -306,12 +235,7 @@
     	  a
         }
       }
-      """)
-    assertSymbols("variable a", sel.outboundLocalDeps)
-  }
-
-  def assertSymbols(expected: String, actualSymbols: List[Symbol]) =
-    assertEquals(expected, global.ask { () =>
-      actualSymbols.mkString(", ")
-    })
+      """.selection
+    assertEquals("variable a", sel.outboundLocalDeps.mkString(", "))
+  }
 }