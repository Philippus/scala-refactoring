package scala.tools.refactoring.tests.common

import scala.tools.refactoring.common.Selections
import scala.tools.refactoring.tests.util.TestHelper

import org.junit.Assert._

class SelectionPropertiesTest extends TestHelper with Selections {
  import global._

  @Test
<<<<<<< HEAD
  def representsValue() = {
    val sel = toSelection("""
=======
  def representsValue() = global.ask { () =>
    val sel = """
>>>>>>> 2c3f3960
      object O{
        def fn = {
          /*(*/val i = 100
          i * 2/*)*/
    	}
      }
      """)
    assertTrue(sel.representsValue)
  }

  @Test
<<<<<<< HEAD
  def doesNotRepresentValue() = {
    val sel = toSelection("""
=======
  def doesNotRepresentValue() = global.ask { () =>
    val sel = """
>>>>>>> 2c3f3960
      object O{
        def fn = {
          /*(*/val i = 100
          val b = i * 2/*)*/
    	}
      }
      """)
    assertFalse(sel.representsValue)
  }

  @Test
<<<<<<< HEAD
  def nonValuePatternsDoNotRepresentValues() = {
    val selWildcard = toSelection("""object O { 1 match { case /*(*/_/*)*/ => () } }""")
=======
  def nonValuePatternsDoNotRepresentValues() = global.ask { () =>
    val selWildcard = """object O { 1 match { case /*(*/_/*)*/ => () } }""".selection
>>>>>>> 2c3f3960
    assertFalse(selWildcard.representsValue)

    val selCtorPattern = toSelection("""object O { Some(1) match { case /*(*/Some(i)/*)*/ => () } }""")
    assertFalse(selCtorPattern.representsValue)

    val selBinding = toSelection("""object O { 1 match { case /*(*/i: Int/*)*/ => i } }""")
    assertFalse(selBinding.representsValue)

    val selPatAndGuad = toSelection("""object O { 1 match { case /*(*/i if i > 10/*)*/ => i } }""")
    assertFalse(selPatAndGuad.representsValue)
  }

  @Test
<<<<<<< HEAD
  def valuePatternsDoRepresentValues() = {
    val selCtorPattern = toSelection("""object O { Some(1) match { case /*(*/Some(1)/*)*/ => () } }""")
=======
  def valuePatternsDoRepresentValues() = global.ask { () =>
    val selCtorPattern = """object O { Some(1) match { case /*(*/Some(1)/*)*/ => () } }""".selection
>>>>>>> 2c3f3960
    assertTrue(selCtorPattern.representsValue)
  }

  @Test
<<<<<<< HEAD
  def argumentLists() = {
    val sel = toSelection("""
=======
  def argumentLists() = global.ask { () =>
    val sel = """
>>>>>>> 2c3f3960
      object O{
        def fn = {
          List(/*(*/1, 2/*)*/, 3)
    	}
      }
      """)
    assertFalse(sel.representsValue)
    assertFalse(sel.representsValueDefinitions)
    assertTrue(sel.representsArgument)
  }

  @Test
<<<<<<< HEAD
  def parameter() = {
    val sel = toSelection("""
=======
  def parameter() = global.ask { () =>
    val sel = """
>>>>>>> 2c3f3960
      object O{
        def fn(/*(*/a: Int/*)*/) = {
          a
    	}
      }
      """)
    assertFalse(sel.representsValue)
    assertTrue(sel.representsValueDefinitions)
    assertTrue(sel.representsParameter)
  }

  @Test
<<<<<<< HEAD
  def multipleParameters() = {
    val sel = toSelection("""
=======
  def multipleParameters() = global.ask { () =>
    val sel = """
>>>>>>> 2c3f3960
      object O{
        def fn(/*(*/a: Int, b: Int/*)*/) = {
          a * b
    	}
      }
      """)
    assertFalse(sel.representsValue)
    assertTrue(sel.representsValueDefinitions)
    assertTrue(sel.representsParameter)
  }

  @Test
  def triggersSideEffects() = global.ask { () =>
<<<<<<< HEAD
    val sel = toSelection("""
=======
    val sel = """
>>>>>>> 2c3f3960
      object O{
        var a = 1
        /*(*/def fn = {
    	  a += 1
          a
        }/*)*/
      }
      """)
    assertTrue(sel.mayHaveSideEffects)
  }
}<|MERGE_RESOLUTION|>--- conflicted
+++ resolved
@@ -8,125 +8,99 @@
 class SelectionPropertiesTest extends TestHelper with Selections {
   import global._
 
+  implicit class StringToSel(src: String) {
+    val root = treeFrom(src)
+    val selection = {
+      val start = commentSelectionStart(src)
+      val end = commentSelectionEnd(src)
+      FileSelection(root.pos.source.file, root, start, end)
+    }
+  }
+
   @Test
-<<<<<<< HEAD
-  def representsValue() = {
-    val sel = toSelection("""
-=======
   def representsValue() = global.ask { () =>
     val sel = """
->>>>>>> 2c3f3960
       object O{
         def fn = {
           /*(*/val i = 100
           i * 2/*)*/
     	}
       }
-      """)
+      """.selection
     assertTrue(sel.representsValue)
   }
 
   @Test
-<<<<<<< HEAD
-  def doesNotRepresentValue() = {
-    val sel = toSelection("""
-=======
   def doesNotRepresentValue() = global.ask { () =>
     val sel = """
->>>>>>> 2c3f3960
       object O{
         def fn = {
           /*(*/val i = 100
           val b = i * 2/*)*/
     	}
       }
-      """)
+      """.selection
     assertFalse(sel.representsValue)
   }
 
   @Test
-<<<<<<< HEAD
-  def nonValuePatternsDoNotRepresentValues() = {
-    val selWildcard = toSelection("""object O { 1 match { case /*(*/_/*)*/ => () } }""")
-=======
   def nonValuePatternsDoNotRepresentValues() = global.ask { () =>
     val selWildcard = """object O { 1 match { case /*(*/_/*)*/ => () } }""".selection
->>>>>>> 2c3f3960
     assertFalse(selWildcard.representsValue)
 
-    val selCtorPattern = toSelection("""object O { Some(1) match { case /*(*/Some(i)/*)*/ => () } }""")
+    val selCtorPattern = """object O { Some(1) match { case /*(*/Some(i)/*)*/ => () } }""".selection
     assertFalse(selCtorPattern.representsValue)
 
-    val selBinding = toSelection("""object O { 1 match { case /*(*/i: Int/*)*/ => i } }""")
+    val selBinding =  """object O { 1 match { case /*(*/i: Int/*)*/ => i } }""".selection
     assertFalse(selBinding.representsValue)
 
-    val selPatAndGuad = toSelection("""object O { 1 match { case /*(*/i if i > 10/*)*/ => i } }""")
+    val selPatAndGuad = """object O { 1 match { case /*(*/i if i > 10/*)*/ => i } }""".selection
     assertFalse(selPatAndGuad.representsValue)
   }
 
   @Test
-<<<<<<< HEAD
-  def valuePatternsDoRepresentValues() = {
-    val selCtorPattern = toSelection("""object O { Some(1) match { case /*(*/Some(1)/*)*/ => () } }""")
-=======
   def valuePatternsDoRepresentValues() = global.ask { () =>
     val selCtorPattern = """object O { Some(1) match { case /*(*/Some(1)/*)*/ => () } }""".selection
->>>>>>> 2c3f3960
     assertTrue(selCtorPattern.representsValue)
   }
 
   @Test
-<<<<<<< HEAD
-  def argumentLists() = {
-    val sel = toSelection("""
-=======
   def argumentLists() = global.ask { () =>
     val sel = """
->>>>>>> 2c3f3960
       object O{
         def fn = {
           List(/*(*/1, 2/*)*/, 3)
     	}
       }
-      """)
+      """.selection
     assertFalse(sel.representsValue)
     assertFalse(sel.representsValueDefinitions)
     assertTrue(sel.representsArgument)
   }
 
   @Test
-<<<<<<< HEAD
-  def parameter() = {
-    val sel = toSelection("""
-=======
   def parameter() = global.ask { () =>
     val sel = """
->>>>>>> 2c3f3960
       object O{
         def fn(/*(*/a: Int/*)*/) = {
           a
     	}
       }
-      """)
+      """.selection
     assertFalse(sel.representsValue)
     assertTrue(sel.representsValueDefinitions)
     assertTrue(sel.representsParameter)
   }
 
   @Test
-<<<<<<< HEAD
-  def multipleParameters() = {
-    val sel = toSelection("""
-=======
   def multipleParameters() = global.ask { () =>
     val sel = """
->>>>>>> 2c3f3960
       object O{
         def fn(/*(*/a: Int, b: Int/*)*/) = {
           a * b
     	}
       }
-      """)
+      """.selection
     assertFalse(sel.representsValue)
     assertTrue(sel.representsValueDefinitions)
     assertTrue(sel.representsParameter)
@@ -134,11 +108,7 @@
 
   @Test
   def triggersSideEffects() = global.ask { () =>
-<<<<<<< HEAD
-    val sel = toSelection("""
-=======
     val sel = """
->>>>>>> 2c3f3960
       object O{
         var a = 1
         /*(*/def fn = {
@@ -146,7 +116,7 @@
           a
         }/*)*/
       }
-      """)
+      """.selection
     assertTrue(sel.mayHaveSideEffects)
   }
 }